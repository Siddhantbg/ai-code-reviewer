"use client"
import React, { useState, useCallback, useRef, useEffect } from 'react'
import { Button } from '@/components/ui/button'
import { Card, CardContent, CardHeader, CardTitle } from '@/components/ui/card'
import { Tabs, TabsList, TabsTrigger } from '@/components/ui/tabs'
import CodeEditor from '@/components/CodeEditor'
import AnalysisResults from '@/components/AnalysisResults'
import EnhancedResults from '@/components/EnhancedResults'
import AnalysisConfig from '@/components/AnalysisConfig'
import AnalysisProgress from '@/components/AnalysisProgress'
import EpicLoader from '@/components/EpicLoader'
import CircuitBoardCity from '@/components/CircuitBoardCity'
import { apiClient, CodeAnalysisResponse } from '@/lib/api'
import { useSocket } from '@/lib/websocket'
import { useToast } from '@/hooks/use-toast'
import { gsap } from 'gsap'
import { ScrollTrigger } from 'gsap/ScrollTrigger'
import { Loader2, Play, AlertCircle, CheckCircle, Github, Settings, X, History, ChevronRight, Keyboard, Code, Zap, BarChart3, FileText, Moon, Sun } from 'lucide-react'
import { getLanguageFromFilename } from '@/lib/utils'
import { toast } from 'react-hot-toast'

// Register GSAP plugins
gsap.registerPlugin(ScrollTrigger)

interface Rule {
  id: string
  name: string
  description: string
  category: string
  severity: 'critical' | 'high' | 'medium' | 'low'
  enabled: boolean
  tool: string
}

interface AnalysisConfigType {
  language: string
  rules: Rule[]
  selectedTools: string[]
  severityLevels: {
    critical: boolean
    high: boolean
    medium: boolean
    low: boolean
  }
  preset: string | null
}

type AnalysisMethod = 'quick' | 'comprehensive' | 'custom'

interface AnalysisHistoryItem {
  id: string
  timestamp: string
  language: string
  filename?: string
  score: number
  issueCount: number
}

export default function HomePage() {
  const containerRef = useRef<HTMLDivElement>(null);
  const [code, setCode] = useState('')
  const [language, setLanguage] = useState('python')
  const [filename, setFilename] = useState('')
  const [isAnalyzing, setIsAnalyzing] = useState(false)
  const [analysis, setAnalysis] = useState<CodeAnalysisResponse | null>(null)
  const [error, setError] = useState<string | null>(null)
  const [isConnected, setIsConnected] = useState<boolean | null>(null)
  const [configOpen, setConfigOpen] = useState(false)
  const [analysisMethod, setAnalysisMethod] = useState<AnalysisMethod>('comprehensive')
  const [analysisConfig, setAnalysisConfig] = useState<AnalysisConfigType | null>(null)
  const [currentAnalysisId, setCurrentAnalysisId] = useState<string | null>(null)
  const [analysisHistory, setAnalysisHistory] = useState<AnalysisHistoryItem[]>([])
  const [historyOpen, setHistoryOpen] = useState(false)
  const [useEnhancedResults, setUseEnhancedResults] = useState(true)
  const [isDarkMode, setIsDarkMode] = useState(false)
  const [showLoader, setShowLoader] = useState(true)
  const [showMainContent, setShowMainContent] = useState(false)
  const { toast: toastHook } = useToast()
  
  // Refs for animations
  const heroRef = useRef<HTMLDivElement>(null)
  const editorRef = useRef<HTMLDivElement>(null)
  
  // WebSocket connection
  const { socket, connected: wsConnected } = useSocket()
  
  // Keyboard shortcuts reference
  const [keyboardShortcutsOpen, setKeyboardShortcutsOpen] = useState(false)

  // Initialize animations and check connection
  useEffect(() => {
<<<<<<< HEAD
    // Initial setup - hide main content until loader completes
    gsap.set(".main-app", { opacity: 0 })
    
=======
<<<<<<< Updated upstream
=======
    // Initial setup - hide main content until loader completes
    if (containerRef.current) {
      gsap.set(containerRef.current, { opacity: 0 })
    }
    
>>>>>>> Stashed changes
>>>>>>> 9055c79a
    const checkConnection = async () => {
      try {
        await apiClient.healthCheck()
        setIsConnected(true)
      } catch (err) {
        setIsConnected(false)
        console.error('Backend connection failed:', err)
      }
    }
    
    checkConnection()
    
    // Setup interval to periodically check connection
    const interval = setInterval(checkConnection, 30000)
    
    return () => clearInterval(interval)
  }, [])
<<<<<<< HEAD
=======
<<<<<<< Updated upstream
=======
>>>>>>> 9055c79a
  
  const handleLoaderComplete = () => {
    setShowLoader(false)
    setShowMainContent(true)
    
<<<<<<< HEAD
    // Fade in main content
    gsap.fromTo(".main-app", 
      { opacity: 0, y: 50 },
      { opacity: 1, y: 0, duration: 0.8, ease: "power3.out" }
    )
=======
    // Fade in main content with ref check
    if (containerRef.current) {
      gsap.fromTo(containerRef.current, 
        { opacity: 0, y: 50 },
        { opacity: 1, y: 0, duration: 0.8, ease: "power3.out" }
      )
    }
>>>>>>> 9055c79a

    // Initialize main page animations after loader
    setTimeout(() => {
      initializeMainAnimations()
    }, 100)
  }

  const initializeMainAnimations = () => {
    // Hero entrance animation
<<<<<<< HEAD
    const heroTl = gsap.timeline()
    heroTl.from(".hero-title", {
      duration: 1.2,
      y: 100,
      opacity: 0,
      ease: "power3.out"
    })
    .from(".hero-subtitle", {
      duration: 0.8,
      y: 50,
      opacity: 0,
      ease: "power2.out"
    }, "-=0.6")
    .from(".hero-cta", {
      duration: 0.6,
      scale: 0,
      opacity: 0,
      ease: "back.out(1.7)"
    }, "-=0.4")

    // Floating animations for background elements
    gsap.to(".floating-element", {
      y: -20,
      duration: 3,
      repeat: -1,
      yoyo: true,
      ease: "power1.inOut",
      stagger: 0.5
    })

    // Scroll animations
    gsap.utils.toArray(".reveal-section").forEach((section: any) => {
=======
    const heroTitle = document.querySelector(".hero-title")
    const heroSubtitle = document.querySelector(".hero-subtitle") 
    const heroCta = document.querySelector(".hero-cta")
    
    if (heroTitle || heroSubtitle || heroCta) {
      const heroTl = gsap.timeline()
      
      if (heroTitle) {
        heroTl.from(heroTitle, {
          duration: 1.2,
          y: 100,
          opacity: 0,
          ease: "power3.out"
        })
      }
      
      if (heroSubtitle) {
        heroTl.from(heroSubtitle, {
          duration: 0.8,
          y: 50,
          opacity: 0,
          ease: "power2.out"
        }, "-=0.6")
      }
      
      if (heroCta) {
        heroTl.from(heroCta, {
          duration: 0.6,
          scale: 0,
          opacity: 0,
          ease: "back.out(1.7)"
        }, "-=0.4")
      }
    }

    // Floating animations for background elements
    const floatingElements = document.querySelectorAll(".floating-element")
    if (floatingElements.length > 0) {
      gsap.to(floatingElements, {
        y: -20,
        duration: 3,
        repeat: -1,
        yoyo: true,
        ease: "power1.inOut",
        stagger: 0.5
      })
    }

    // Scroll animations
    const revealSections = document.querySelectorAll(".reveal-section")
    revealSections.forEach((section) => {
>>>>>>> 9055c79a
      gsap.from(section, {
        y: 100,
        opacity: 0,
        duration: 1,
        scrollTrigger: {
          trigger: section,
          start: "top 80%",
          end: "bottom 20%",
          toggleActions: "play none none reverse"
        }
      })
    })
  }
  
  const toggleTheme = () => {
    setIsDarkMode(!isDarkMode)
    // Theme transition animation
    gsap.to("body", {
      duration: 0.3,
      ease: "power2.inOut"
    })
  }
<<<<<<< HEAD
=======
>>>>>>> Stashed changes
>>>>>>> 9055c79a

  const handleAnalyze = useCallback(async () => {
    if (!code.trim()) {
      setError('Please enter some code to analyze')
      return
    }

    setIsAnalyzing(true)
    setError(null)
    setAnalysis(null)
    
    // Generate a unique analysis ID
    const analysisId = `analysis-${Date.now()}-${Math.random().toString(36).substring(2, 9)}`
    setCurrentAnalysisId(analysisId)

    try {
      // Determine severity threshold based on analysis method
      let severityThreshold = 'low'
      let analysisType = 'comprehensive'
      
      if (analysisMethod === 'quick') {
        severityThreshold = 'medium'
        analysisType = 'quick'
      } else if (analysisMethod === 'comprehensive') {
        severityThreshold = 'low'
        analysisType = 'comprehensive'
      } else if (analysisMethod === 'custom') {
        // Use custom configuration - derive severity threshold from severityLevels
        if (analysisConfig?.severityLevels) {
          if (analysisConfig.severityLevels.critical) {
            severityThreshold = 'critical'
          } else if (analysisConfig.severityLevels.high) {
            severityThreshold = 'high'
          } else if (analysisConfig.severityLevels.medium) {
            severityThreshold = 'medium'
          } else {
            severityThreshold = 'low'
          }
        } else {
          severityThreshold = 'low'
        }
        analysisType = 'custom'
      }
      
      // If using WebSockets, emit analysis request
      if (socket && wsConnected) {
        socket.emit('start_analysis', {
          analysisId,
          code,
          language,
          filename: filename || undefined,
          analysis_type: analysisType,
          include_suggestions: true,
          include_explanations: true,
          severity_threshold: severityThreshold
          // config: analysisConfig
        })
        
        // Listen for completion
        const handleComplete = (data: { analysisId: string; result: CodeAnalysisResponse }) => {
          if (data.analysisId === analysisId) {
            setAnalysis(data.result)
            setIsAnalyzing(false)
            setCurrentAnalysisId(null)
            
            // Add to history
            const historyItem: AnalysisHistoryItem = {
              id: data.result.analysis_id,
              timestamp: new Date().toISOString(),
              language,
              filename: filename || undefined,
              score: data.result.summary.overall_score,
              issueCount: data.result.summary.total_issues
            }
            
            setAnalysisHistory(prev => [historyItem, ...prev.slice(0, 9)])
            
            // Clean up listener
            socket.off('analysis_complete', handleComplete)
          }
        }
        
        socket.on('analysis_complete', handleComplete)
      } else {
        // Fallback to REST API
        const response = await apiClient.analyzeCode({
          code,
          language,
          filename: filename || undefined,
          analysis_type: analysisType,
          include_suggestions: true,
          include_explanations: true,
          severity_threshold: severityThreshold
          // config: analysisConfig
        })

        setAnalysis(response)
        
        // Add to history
        const historyItem: AnalysisHistoryItem = {
          id: response.analysis_id,
          timestamp: new Date().toISOString(),
          language,
          filename: filename || undefined,
          score: response.summary.overall_score,
          issueCount: response.summary.total_issues
        }
        
        setAnalysisHistory(prev => [historyItem, ...prev.slice(0, 9)])
        setIsAnalyzing(false)
        setCurrentAnalysisId(null)
      }
    } catch (err: unknown) {
      const errorMessage = err instanceof Error ? err.message : 'Failed to analyze code. Please try again.'
      setError(errorMessage)
      console.error('Analysis failed:', err)
      setIsAnalyzing(false)
      setCurrentAnalysisId(null)
      
      toast.error('Analysis failed: ' + errorMessage)
    }
  }, [code, language, filename, analysisMethod, analysisConfig, socket, wsConnected])

  // Handle keyboard shortcuts
  useEffect(() => {
    const handleKeyDown = (e: KeyboardEvent) => {
      // Ctrl/Cmd + Enter to analyze
      if ((e.ctrlKey || e.metaKey) && e.key === 'Enter') {
        e.preventDefault()
        if (!isAnalyzing && code.trim() && isConnected) {
          handleAnalyze()
        }
      }
      
      // Ctrl/Cmd + / to toggle config panel
      if ((e.ctrlKey || e.metaKey) && e.key === '/') {
        e.preventDefault()
        setConfigOpen(prev => !prev)
      }
      
      // Escape to close panels
      if (e.key === 'Escape') {
        if (configOpen) setConfigOpen(false)
        if (historyOpen) setHistoryOpen(false)
        if (keyboardShortcutsOpen) setKeyboardShortcutsOpen(false)
      }
    }
    
    window.addEventListener('keydown', handleKeyDown)
    return () => window.removeEventListener('keydown', handleKeyDown)
  }, [isAnalyzing, code, isConnected, configOpen, historyOpen, keyboardShortcutsOpen, handleAnalyze])

  const handleExportReport = useCallback((format: 'json' | 'pdf' | 'csv' = 'json') => {
    if (!analysis) return

    if (format === 'json') {
      const reportData = {
        analysis,
        exportedAt: new Date().toISOString(),
        code: code.substring(0, 1000) + (code.length > 1000 ? '...' : '') // Truncate for privacy
      }

      const blob = new Blob([JSON.stringify(reportData, null, 2)], {
        type: 'application/json'
      })
      
      const url = URL.createObjectURL(blob)
      const a = document.createElement('a')
      a.href = url
      a.download = `code-analysis-${analysis.analysis_id}.json`
      document.body.appendChild(a)
      a.click()
      document.body.removeChild(a)
      URL.revokeObjectURL(url)
    } else if (format === 'csv') {
      // Generate CSV content
      const headers = ['ID', 'Type', 'Severity', 'Line', 'Message', 'Suggestion']
      const rows = analysis.issues.map(issue => [
        issue.id,
        issue.type,
        issue.severity,
        issue.line_number || '',
        issue.description,
        issue.suggestion || ''
      ])
      
      const csvContent = [
        headers.join(','),
        ...rows.map(row => row.map(cell => `"${String(cell).replace(/"/g, '""')}"`).join(','))
      ].join('\n')
      
      const blob = new Blob([csvContent], { type: 'text/csv' })
      const url = URL.createObjectURL(blob)
      const a = document.createElement('a')
      a.href = url
      a.download = `code-analysis-${analysis.analysis_id}.csv`
      document.body.appendChild(a)
      a.click()
      document.body.removeChild(a)
      URL.revokeObjectURL(url)
    } else {
      toast.error('PDF export is not implemented yet')
    }
  }, [analysis, code])

  const handleCodeChange = useCallback((newCode: string) => {
    setCode(newCode)
    setError(null)
    // Clear analysis when code changes significantly
    if (analysis && Math.abs(newCode.length - code.length) > 50) {
      setAnalysis(null)
    }
  }, [code, analysis])

  const handleLanguageChange = useCallback((newLanguage: string) => {
    setLanguage(newLanguage)
    setError(null)
    setAnalysis(null)
  }, [])

  const handleFilenameChange = useCallback((newFilename: string) => {
    setFilename(newFilename)
    
    // Auto-detect language from filename
    const detectedLanguage = getLanguageFromFilename(newFilename)
    if (detectedLanguage !== language) {
      setLanguage(detectedLanguage)
    }
  }, [language])
  
  const handleConfigChange = useCallback((config: AnalysisConfigType) => {
    setAnalysisConfig(config)
    // Automatically switch to custom analysis method when config changes
    setAnalysisMethod('custom')
  }, [])
  
  const handleCancelAnalysis = useCallback(() => {
    if (socket && wsConnected && currentAnalysisId) {
      socket.emit('cancel_analysis', { analysisId: currentAnalysisId })
    }
    
    setIsAnalyzing(false)
    setCurrentAnalysisId(null)
    toast.success('Analysis cancelled')
  }, [socket, wsConnected, currentAnalysisId])
  
  const loadAnalysisFromHistory = useCallback((historyItem: AnalysisHistoryItem) => {
    // In a real app, this would fetch the analysis from the server
    toast.success(`Loading analysis ${historyItem.id}`)
    setHistoryOpen(false)
  }, [])

  if (showLoader) {
    return <EpicLoader onComplete={handleLoaderComplete} />
  }

  return (
<<<<<<< HEAD
    <div className={`main-app min-h-screen ${isDarkMode ? 'dark' : ''}`}>
=======
<<<<<<< Updated upstream
    <div className="min-h-screen bg-gray-50">
=======
    <div ref={containerRef} className={`main-app min-h-screen ${isDarkMode ? 'dark' : ''}`}>
>>>>>>> 9055c79a
      {/* Background Elements */}
      <div className="fixed inset-0 overflow-hidden pointer-events-none">
        <div className="floating-element absolute top-20 left-10 w-32 h-32 bg-gradient-to-r from-blue-500/10 to-purple-500/10 rounded-full blur-xl"></div>
        <div className="floating-element absolute top-40 right-20 w-24 h-24 bg-gradient-to-r from-purple-500/10 to-pink-500/10 rounded-full blur-lg"></div>
        <div className="floating-element absolute bottom-20 left-1/4 w-40 h-40 bg-gradient-to-r from-cyan-500/10 to-blue-500/10 rounded-full blur-2xl"></div>
      </div>

<<<<<<< HEAD
=======
>>>>>>> Stashed changes
>>>>>>> 9055c79a
      {/* Header */}
      <header className="fixed top-0 w-full z-50 backdrop-blur-lg bg-white/80 dark:bg-gray-900/80 border-b border-gray-200/20 dark:border-gray-700/20">
        <div className="container mx-auto px-6 py-4 flex justify-between items-center">
          <div className="flex items-center space-x-2">
            <div className="w-8 h-8 bg-gradient-to-r from-blue-600 to-purple-600 rounded-lg flex items-center justify-center">
              <Code className="w-5 h-5 text-white" />
            </div>
            <span className="text-xl font-bold bg-gradient-to-r from-blue-600 to-purple-600 bg-clip-text text-transparent">
              AI Code Reviewer
            </span>
          </div>
          
          <nav className="hidden md:flex items-center space-x-8">
            <a href="#circuit-city" className="text-gray-600 dark:text-gray-300 hover:text-blue-600 transition-colors">Features</a>
            <a href="#editor" className="text-gray-600 dark:text-gray-300 hover:text-blue-600 transition-colors">Analyzer</a>
            
            {/* Connection Status */}
            <div className="flex items-center gap-2">
              {isConnected === null ? (
                <Loader2 className="h-4 w-4 animate-spin text-gray-400" />
              ) : isConnected ? (
                <>
                  <CheckCircle className="h-4 w-4 text-green-500" />
                  <span className="text-sm text-green-600">Connected</span>
                </>
              ) : (
                <>
                  <AlertCircle className="h-4 w-4 text-red-500" />
                  <span className="text-sm text-red-600">Disconnected</span>
                </>
              )}
            </div>
            
            {/* WebSocket Status */}
            {isConnected && (
              <div className="flex items-center gap-2">
                {wsConnected ? (
                  <>
                    <span className="flex h-2 w-2 relative">
                      <span className="animate-ping absolute inline-flex h-full w-full rounded-full bg-green-400 opacity-75"></span>
                      <span className="relative inline-flex rounded-full h-2 w-2 bg-green-500"></span>
                    </span>
                    <span className="text-xs text-green-600">Live</span>
                  </>
                ) : (
                  <>
                    <span className="flex h-2 w-2 relative">
                      <span className="relative inline-flex rounded-full h-2 w-2 bg-gray-400"></span>
                    </span>
                    <span className="text-xs text-gray-600">Standard</span>
                  </>
                )}
              </div>
            )}
            
            <Button
              variant="ghost"
              size="icon"
              onClick={() => setKeyboardShortcutsOpen(prev => !prev)}
              className="rounded-full"
            >
              <Keyboard className="w-5 h-5" />
            </Button>
            
            <Button
              variant="ghost"
              size="icon"
              onClick={toggleTheme}
              className="rounded-full"
            >
              {isDarkMode ? <Sun className="w-5 h-5" /> : <Moon className="w-5 h-5" />}
            </Button>
            
            <a
              href="https://github.com"
              target="_blank"
              rel="noopener noreferrer"
              className="text-gray-500 hover:text-gray-700"
            >
              <Github className="h-5 w-5" />
            </a>
          </nav>
        </div>
      </header>

      {/* Hero Section */}
      <section ref={heroRef} className="relative pt-32 pb-20 px-6 text-center overflow-hidden">
        <div className="container mx-auto max-w-6xl">
          <h1 className="hero-title text-5xl md:text-7xl font-bold mb-6 bg-gradient-to-r from-blue-600 via-purple-600 to-cyan-600 bg-clip-text text-transparent leading-tight">
            AI-Powered Code
            <br />
            Analysis & Bug Detection
          </h1>
          <p className="hero-subtitle text-xl md:text-2xl text-gray-600 dark:text-gray-300 mb-8 max-w-3xl mx-auto leading-relaxed">
            Detect bugs, security vulnerabilities, and performance issues in your code with advanced AI analysis. 
            Get instant feedback and improve your code quality.
          </p>
          <div className="hero-cta flex flex-col sm:flex-row gap-4 justify-center items-center">
            <Button 
              size="lg" 
              className="bg-gradient-to-r from-blue-600 to-purple-600 hover:from-blue-700 hover:to-purple-700 text-white px-8 py-4 text-lg rounded-xl shadow-lg hover:shadow-xl transition-all duration-300"
              onClick={() => document.getElementById('editor')?.scrollIntoView({ behavior: 'smooth' })}
            >
              <Play className="w-5 h-5 mr-2" />
              Try It Now
            </Button>
            <Button 
              variant="outline" 
              size="lg" 
              className="px-8 py-4 text-lg rounded-xl border-2 hover:bg-gray-50 dark:hover:bg-gray-800 transition-all duration-300"
              onClick={() => document.getElementById('circuit-city')?.scrollIntoView({ behavior: 'smooth' })}
            >
              Explore Features
            </Button>
          </div>
        </div>
      </section>

      {/* Circuit Board City Features Section */}
      <CircuitBoardCity />

      {/* Editor Section */}
      <section id="editor" ref={editorRef} className="reveal-section py-20 px-6">
        <div className="container mx-auto max-w-7xl">
          <div className="text-center mb-12">
            <h2 className="text-4xl font-bold mb-4 bg-gradient-to-r from-blue-600 to-purple-600 bg-clip-text text-transparent">
              Code Analysis Studio
            </h2>
            <p className="text-xl text-gray-600 dark:text-gray-300 max-w-2xl mx-auto">
              Paste your code below and get instant AI-powered analysis with detailed feedback
            </p>
          </div>

          <div className="grid lg:grid-cols-2 gap-8">
            {/* Code Editor */}
            <Card className="editor-container border-0 bg-white/70 dark:bg-gray-800/70 backdrop-blur-sm shadow-2xl">
              <CardHeader>
                <div className="flex items-center justify-between">
                  <CardTitle className="flex items-center gap-2">
                    <Code className="w-5 h-5" />
                    Code Editor
                  </CardTitle>
                  <div className="flex items-center gap-2">
                    <Button
                      variant="outline"
                      size="sm"
                      onClick={() => setConfigOpen(prev => !prev)}
                      className="flex items-center gap-2"
                    >
                      <Settings className="h-4 w-4" />
                      Config
                    </Button>
                    <Button
                      variant="outline"
                      size="sm"
                      onClick={() => setHistoryOpen(prev => !prev)}
                      className="flex items-center gap-2"
                    >
                      <History className="h-4 w-4" />
                      History
                    </Button>
                  </div>
                </div>
                
                {/* Analysis Method Tabs */}
                <Tabs value={analysisMethod} onValueChange={(value) => setAnalysisMethod(value as AnalysisMethod)} className="w-full">
                  <TabsList className="grid w-full grid-cols-3">
                    <TabsTrigger value="quick">Quick</TabsTrigger>
                    <TabsTrigger value="comprehensive">Comprehensive</TabsTrigger>
                    <TabsTrigger value="custom">Custom</TabsTrigger>
                  </TabsList>
                </Tabs>
              </CardHeader>
              <CardContent className="p-0">
                {/* Configuration Panel */}
                {configOpen && (
                  <div className="p-6 border-t bg-gray-50/50 dark:bg-gray-700/50">
                    <AnalysisConfig
                      language={language}
                      onConfigChange={handleConfigChange}
                      defaultConfig={analysisConfig || undefined}
                    />
                  </div>
                )}
                
                {/* History Panel */}
                {historyOpen && (
                  <div className="p-6 border-t bg-gray-50/50 dark:bg-gray-700/50">
                    <div className="space-y-2">
                      <h4 className="font-medium mb-3">Analysis History</h4>
                      {analysisHistory.length > 0 ? (
                        <div className="space-y-2">
                          {analysisHistory.map((item) => (
                            <div 
                              key={item.id}
                              className="flex items-center justify-between p-2 hover:bg-gray-100 dark:hover:bg-gray-600 rounded cursor-pointer"
                              onClick={() => loadAnalysisFromHistory(item)}
                            >
                              <div>
                                <div className="font-medium">{item.filename || 'Untitled'}</div>
                                <div className="text-xs text-gray-500">
                                  {new Date(item.timestamp).toLocaleString()} • {item.language}
                                </div>
                              </div>
                              <div className="flex items-center gap-4">
                                <div className="text-sm">
                                  Score: <span className="font-medium">{item.score.toFixed(1)}</span>
                                </div>
                                <div className="text-sm">
                                  Issues: <span className="font-medium">{item.issueCount}</span>
                                </div>
                                <ChevronRight className="h-4 w-4 text-gray-400" />
                              </div>
                            </div>
                          ))}
                        </div>
                      ) : (
                        <div className="text-center py-4 text-gray-500">
                          No analysis history yet
                        </div>
                      )}
                    </div>
                  </div>
                )}
                
                <CodeEditor
                  code={code}
                  language={language}
                  filename={filename}
                  onChange={handleCodeChange}
                  onLanguageChange={handleLanguageChange}
                  onFilenameChange={handleFilenameChange}
                  disabled={isAnalyzing}
                />
                
                <div className="p-6 border-t bg-gray-50/50 dark:bg-gray-700/50">
                  <Button 
                    onClick={handleAnalyze}
                    disabled={isAnalyzing || !code.trim() || !isConnected}
                    className="w-full bg-gradient-to-r from-blue-600 to-purple-600 hover:from-blue-700 hover:to-purple-700 text-white py-3 rounded-lg shadow-lg hover:shadow-xl transition-all duration-300"
                  >
                    {isAnalyzing ? (
                      <>
                        <Loader2 className="w-4 h-4 mr-2 animate-spin" />
                        Analyzing Code...
                      </>
                    ) : (
                      <>
                        <Zap className="w-4 h-4 mr-2" />
                        Analyze Code
                      </>
                    )}
                  </Button>
                  
                  {!isConnected && (
<<<<<<< HEAD
                    <div className="text-sm text-red-600 bg-red-50 p-3 rounded mt-3">
=======
<<<<<<< Updated upstream
                    <div className="text-sm text-red-600 bg-red-50 p-3 rounded">
>>>>>>> 9055c79a
                      ⚠️ Backend is not connected. Please make sure the FastAPI server is running on port 5000.
=======
                    <div className="text-sm text-red-600 bg-red-50 p-3 rounded mt-3">
                      ⚠️ Backend is not connected. Please make sure the FastAPI server is running on port 8000.
>>>>>>> Stashed changes
                    </div>
                  )}
                  
                  {error && (
                    <div className="text-sm text-red-600 bg-red-50 p-3 rounded mt-3">
                      {error}
                    </div>
                  )}
                  
                  <div className="flex items-center justify-between mt-4">
                    <div className="text-xs text-gray-500">
                      <p>• Supports Python, JavaScript, TypeScript, Java, C++</p>
                      <p>• Detects bugs, security issues, and style problems</p>
                    </div>
                    
                    <div className="flex items-center gap-2">
                      <span className="text-xs text-gray-500">Enhanced Results</span>
                      <button
                        onClick={() => setUseEnhancedResults(prev => !prev)}
                        className={`relative inline-flex h-5 w-10 flex-shrink-0 cursor-pointer rounded-full border-2 border-transparent transition-colors duration-200 ease-in-out focus:outline-none ${useEnhancedResults ? 'bg-blue-600' : 'bg-gray-200'}`}
                      >
                        <span
                          className={`pointer-events-none inline-block h-4 w-4 transform rounded-full bg-white shadow ring-0 transition duration-200 ease-in-out ${useEnhancedResults ? 'translate-x-5' : 'translate-x-0'}`}
                        />
                      </button>
                    </div>
                  </div>
                </div>
              </CardContent>
            </Card>

            {/* Results */}
            <Card className="results-container border-0 bg-white/70 dark:bg-gray-800/70 backdrop-blur-sm shadow-2xl">
              <CardHeader>
                <CardTitle className="flex items-center gap-2">
                  <FileText className="w-5 h-5" />
                  Analysis Results
                </CardTitle>
              </CardHeader>
              <CardContent>
                {isAnalyzing && currentAnalysisId ? (
                  <AnalysisProgress
                    analysisId={currentAnalysisId}
                    language={language}
                    codeSize={code.split('\n').length}
                    onCancel={handleCancelAnalysis}
                    onComplete={() => {
                      // This is handled by the WebSocket event listener
                    }}
                  />
                ) : analysis ? (
                  useEnhancedResults ? (
                    <EnhancedResults
                      analysis={analysis}
                      onExport={handleExportReport}
                    />
                  ) : (
                    <AnalysisResults
                      analysis={analysis}
                      onExport={handleExportReport}
                    />
                  )
                ) : (
                  <div className="text-center py-12 text-gray-500 dark:text-gray-400">
                    <BarChart3 className="w-16 h-16 mx-auto mb-4 opacity-50" />
                    <p className="text-lg">Run analysis to see results here</p>
                    <p className="text-sm mt-2">Upload code or paste it in the editor to get started</p>
                  </div>
                )}
              </CardContent>
            </Card>
          </div>
        </div>
      </section>

      {/* Keyboard Shortcuts Modal */}
      {keyboardShortcutsOpen && (
        <div className="fixed inset-0 bg-black/50 z-50 flex items-center justify-center p-4">
          <Card className="w-full max-w-md">
            <CardHeader className="pb-2">
              <div className="flex items-center justify-between">
                <CardTitle>Keyboard Shortcuts</CardTitle>
                <Button
                  variant="ghost"
                  size="sm"
                  onClick={() => setKeyboardShortcutsOpen(false)}
                  className="h-8 w-8 p-0"
                >
                  <X className="h-4 w-4" />
                </Button>
              </div>
            </CardHeader>
            <CardContent>
              <div className="grid grid-cols-1 gap-2 text-sm">
                <div className="flex items-center justify-between p-2 bg-gray-50 rounded">
                  <span>Analyze Code</span>
                  <kbd className="px-2 py-1 bg-gray-200 rounded text-xs">Ctrl+Enter</kbd>
                </div>
                <div className="flex items-center justify-between p-2 bg-gray-50 rounded">
                  <span>Toggle Configuration</span>
                  <kbd className="px-2 py-1 bg-gray-200 rounded text-xs">Ctrl+/</kbd>
                </div>
                <div className="flex items-center justify-between p-2 bg-gray-50 rounded">
                  <span>Close Panels</span>
                  <kbd className="px-2 py-1 bg-gray-200 rounded text-xs">Esc</kbd>
                </div>
              </div>
            </CardContent>
          </Card>
        </div>
      )}
    </div>
  )
}<|MERGE_RESOLUTION|>--- conflicted
+++ resolved
@@ -57,7 +57,7 @@
 }
 
 export default function HomePage() {
-  const containerRef = useRef<HTMLDivElement>(null);
+  const containerRef = useRef<HTMLDivElement>(null)
   const [code, setCode] = useState('')
   const [language, setLanguage] = useState('python')
   const [filename, setFilename] = useState('')
@@ -89,20 +89,11 @@
 
   // Initialize animations and check connection
   useEffect(() => {
-<<<<<<< HEAD
-    // Initial setup - hide main content until loader completes
-    gsap.set(".main-app", { opacity: 0 })
-    
-=======
-<<<<<<< Updated upstream
-=======
     // Initial setup - hide main content until loader completes
     if (containerRef.current) {
       gsap.set(containerRef.current, { opacity: 0 })
     }
     
->>>>>>> Stashed changes
->>>>>>> 9055c79a
     const checkConnection = async () => {
       try {
         await apiClient.healthCheck()
@@ -116,27 +107,15 @@
     checkConnection()
     
     // Setup interval to periodically check connection
-    const interval = setInterval(checkConnection, 30000)
+    const interval = setInterval(checkConnection, 30000) // Check every 30 seconds
     
     return () => clearInterval(interval)
   }, [])
-<<<<<<< HEAD
-=======
-<<<<<<< Updated upstream
-=======
->>>>>>> 9055c79a
   
   const handleLoaderComplete = () => {
     setShowLoader(false)
     setShowMainContent(true)
     
-<<<<<<< HEAD
-    // Fade in main content
-    gsap.fromTo(".main-app", 
-      { opacity: 0, y: 50 },
-      { opacity: 1, y: 0, duration: 0.8, ease: "power3.out" }
-    )
-=======
     // Fade in main content with ref check
     if (containerRef.current) {
       gsap.fromTo(containerRef.current, 
@@ -144,7 +123,6 @@
         { opacity: 1, y: 0, duration: 0.8, ease: "power3.out" }
       )
     }
->>>>>>> 9055c79a
 
     // Initialize main page animations after loader
     setTimeout(() => {
@@ -154,40 +132,6 @@
 
   const initializeMainAnimations = () => {
     // Hero entrance animation
-<<<<<<< HEAD
-    const heroTl = gsap.timeline()
-    heroTl.from(".hero-title", {
-      duration: 1.2,
-      y: 100,
-      opacity: 0,
-      ease: "power3.out"
-    })
-    .from(".hero-subtitle", {
-      duration: 0.8,
-      y: 50,
-      opacity: 0,
-      ease: "power2.out"
-    }, "-=0.6")
-    .from(".hero-cta", {
-      duration: 0.6,
-      scale: 0,
-      opacity: 0,
-      ease: "back.out(1.7)"
-    }, "-=0.4")
-
-    // Floating animations for background elements
-    gsap.to(".floating-element", {
-      y: -20,
-      duration: 3,
-      repeat: -1,
-      yoyo: true,
-      ease: "power1.inOut",
-      stagger: 0.5
-    })
-
-    // Scroll animations
-    gsap.utils.toArray(".reveal-section").forEach((section: any) => {
-=======
     const heroTitle = document.querySelector(".hero-title")
     const heroSubtitle = document.querySelector(".hero-subtitle") 
     const heroCta = document.querySelector(".hero-cta")
@@ -239,7 +183,6 @@
     // Scroll animations
     const revealSections = document.querySelectorAll(".reveal-section")
     revealSections.forEach((section) => {
->>>>>>> 9055c79a
       gsap.from(section, {
         y: 100,
         opacity: 0,
@@ -262,10 +205,6 @@
       ease: "power2.inOut"
     })
   }
-<<<<<<< HEAD
-=======
->>>>>>> Stashed changes
->>>>>>> 9055c79a
 
   const handleAnalyze = useCallback(async () => {
     if (!code.trim()) {
@@ -320,8 +259,8 @@
           analysis_type: analysisType,
           include_suggestions: true,
           include_explanations: true,
-          severity_threshold: severityThreshold
-          // config: analysisConfig
+          severity_threshold: severityThreshold,
+          config: analysisConfig
         })
         
         // Listen for completion
@@ -358,8 +297,8 @@
           analysis_type: analysisType,
           include_suggestions: true,
           include_explanations: true,
-          severity_threshold: severityThreshold
-          // config: analysisConfig
+          severity_threshold: severityThreshold,
+          config: analysisConfig
         })
 
         setAnalysis(response)
@@ -523,14 +462,7 @@
   }
 
   return (
-<<<<<<< HEAD
-    <div className={`main-app min-h-screen ${isDarkMode ? 'dark' : ''}`}>
-=======
-<<<<<<< Updated upstream
-    <div className="min-h-screen bg-gray-50">
-=======
     <div ref={containerRef} className={`main-app min-h-screen ${isDarkMode ? 'dark' : ''}`}>
->>>>>>> 9055c79a
       {/* Background Elements */}
       <div className="fixed inset-0 overflow-hidden pointer-events-none">
         <div className="floating-element absolute top-20 left-10 w-32 h-32 bg-gradient-to-r from-blue-500/10 to-purple-500/10 rounded-full blur-xl"></div>
@@ -538,10 +470,6 @@
         <div className="floating-element absolute bottom-20 left-1/4 w-40 h-40 bg-gradient-to-r from-cyan-500/10 to-blue-500/10 rounded-full blur-2xl"></div>
       </div>
 
-<<<<<<< HEAD
-=======
->>>>>>> Stashed changes
->>>>>>> 9055c79a
       {/* Header */}
       <header className="fixed top-0 w-full z-50 backdrop-blur-lg bg-white/80 dark:bg-gray-900/80 border-b border-gray-200/20 dark:border-gray-700/20">
         <div className="container mx-auto px-6 py-4 flex justify-between items-center">
@@ -797,17 +725,8 @@
                   </Button>
                   
                   {!isConnected && (
-<<<<<<< HEAD
-                    <div className="text-sm text-red-600 bg-red-50 p-3 rounded mt-3">
-=======
-<<<<<<< Updated upstream
-                    <div className="text-sm text-red-600 bg-red-50 p-3 rounded">
->>>>>>> 9055c79a
-                      ⚠️ Backend is not connected. Please make sure the FastAPI server is running on port 5000.
-=======
                     <div className="text-sm text-red-600 bg-red-50 p-3 rounded mt-3">
                       ⚠️ Backend is not connected. Please make sure the FastAPI server is running on port 8000.
->>>>>>> Stashed changes
                     </div>
                   )}
                   
@@ -821,6 +740,7 @@
                     <div className="text-xs text-gray-500">
                       <p>• Supports Python, JavaScript, TypeScript, Java, C++</p>
                       <p>• Detects bugs, security issues, and style problems</p>
+                      <p>• Provides suggestions and explanations</p>
                     </div>
                     
                     <div className="flex items-center gap-2">
